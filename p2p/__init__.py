from __future__ import division
from __future__ import print_function
from __future__ import absolute_import
from six import string_types
import os
import re
import json
import math
from . import utils
import logging
import requests
import warnings
from time import mktime
from copy import deepcopy
from .cache import NoCache
from .decorators import retry
from datetime import datetime
from datetime import date
from .adapters import TribAdapter
from .filters import get_custom_param_value
from wsgiref.handlers import format_date_time
from .errors import (  # noqa
    P2PException,
    P2PFileError,
    P2PSlugTaken,
    P2PNotFound,
    P2PForbidden,
    P2PSearchError,
    P2PTimeoutError,
    P2PRetryableError,
    P2PFileURLNotFound,
    P2PInvalidFileType,
    P2PEncodingMismatch,
    P2PUnknownAttribute,
    P2PPhotoUploadError,
    P2PInvalidAccessDefinition,
    P2PUniqueConstraintViolated,
    P2PRedirectedToLogin,
    P2PThrottled
)
log = logging.getLogger('p2p')


def get_connection():
    """
    Get a connected p2p object. This function is meant to auto-discover
    the settings from your shell environment or from Django.

    We'll read these from your shell variables::

        export P2P_API_KEY=your_p2p_api_key
        export P2P_API_URL=url_of_p2p_endpoint

        # Optional
        export P2P_API_DEBUG=plz  # display an http log
        export P2P_IMAGE_SERVICES_URL=url_of_image_services_endpoint

    Or those same settings from your Django settings::

        P2P_API_KEY = your_p2p_api_key
        P2P_API_URL = url_of_p2p_endpoint
        P2P_API_DEBUG = plz  # display an http log

        # Optional
        P2P_IMAGE_SERVICES_URL = url_of_image_services_endpoint

    If you need to pass in your config, just create a new p2p object.
    """

    # Try getting settings from Django
    try:
        from django.conf import settings
        return P2P(
            url=settings.P2P_API_URL,
            auth_token=settings.P2P_API_KEY,
            debug=settings.DEBUG,
            preserve_embedded_tags=getattr(
                settings,
                'P2P_PRESERVE_EMBEDDED_TAGS',
                True
            ),
            image_services_url=getattr(
                settings,
                'P2P_IMAGE_SERVICES_URL',
                None
            )
        )
    except ImportError:
        # Try getting settings from environment variables
        if 'P2P_API_KEY' in os.environ:
            kwargs = dict(
                auth_token=os.environ['P2P_API_KEY'],
                debug=os.environ.get('P2P_API_DEBUG', False),
                preserve_embedded_tags=os.environ.get(
                    'P2P_PRESERVE_EMBEDDED_TAGS',
                    True
                ),
                image_services_url=os.environ.get(
                    'P2P_IMAGE_SERVICES_URL',
                    None
                )
            )
            if os.environ.get('P2P_API_URL', None):
                kwargs['url'] = os.environ['P2P_API_URL']
            return P2P(**kwargs)
    raise P2PException(
        "No connection settings available. Please put settings "
        "in your environment variables or your Django config"
    )


class P2P(object):
    """
    Get a connection to the P2P Content Services API::

        p2p = P2P(my_p2p_url, my_auth_token)

    You can send debug messages to stderr by using the keyword::

        p2p = P2P(my_p2p_url, my_auth_token, debug=True)

    A P2P object can cache the API calls you make. Pass a new Cache_
    object with the cache keyword::

        p2p = P2P(my_p2p_url, my_auth_token, debug=True
                  cache=DictionaryCache())

    A DictionaryCache just caches in a python variable. If you're using
    Django caching::

        p2p = P2P(my_p2p_url, my_auth_token, debug=True
                  cache=DjangoCache())
    """

    def __init__(
        self,
        auth_token,
        url="http://content-api.p2p.tribuneinteractive.com",
        debug=False,
        cache=NoCache(),
        image_services_url=None,
        product_affiliate_code='lanews',
        source_code='latimes',
        webapp_name='tRibbit',
        state_filter='working,live,pending,copyready',
        preserve_embedded_tags=True
    ):
        self.config = {
            'P2P_API_ROOT': url,
            'P2P_API_KEY': auth_token,
            'IMAGE_SERVICES_URL': image_services_url,
        }
        self.cache = cache
        self.debug = debug
        self.product_affiliate_code = product_affiliate_code
        self.source_code = source_code
        self.webapp_name = webapp_name
        self.state_filter = state_filter
        self.preserve_embedded_tags = preserve_embedded_tags

        self.default_filter = {
            'product_affiliate': self.product_affiliate_code,
            'state': self.state_filter
        }

        self.default_content_item_query = {
            'include': [
                'web_url',
                'section',
                'related_items',
                'content_topics',
                'embedded_items'
            ],
            'filter': self.default_filter
        }

        self.content_item_defaults = {
            "content_item_type_code": "blurb",
            "product_affiliate_code": self.product_affiliate_code,
            "source_code": self.source_code,
            "content_item_state_code": "live",
        }

        self.collection_defaults = {
            "productaffiliate_code": self.product_affiliate_code,
        }

        self.s = requests.Session()
        self.s.mount('https://', TribAdapter())

    def get_content_item(self, slug, query=None, force_update=False):
        """
        Get a single content item by slug.

        Takes an optional `query` parameter which is dictionary containing
        parameters to pass along in the API call. See the P2P API docs
        for details on parameters.

        Use the parameter `force_update=True` to update the cache for this
        item and query.
        """
        if not query:
            query = self.default_content_item_query

        ci = self.cache.get_content_item(slug=slug, query=query)
        if ci is None:
            j = self.get("/content_items/%s.json" % (slug), query)
            ci = j['content_item']
            self.cache.save_content_item(ci, query=query)
        elif force_update:
            j = self.get("/content_items/%s.json" % (slug),
                         query, if_modified_since=ci['last_modified_time'])
            if j:
                ci = j['content_item']
                self.cache.save_content_item(ci, query=query)
        return ci

    def get_multi_content_items(self, ids, query=None, force_update=False):
        """
        Get a bunch of content items at once. We need to use the content items
        ids to use this API call.

        The API only allows 25 items to be requested at once, so this function
        breaks the list of ids into groups of 25 and makes multiple API calls.

        Takes an optional `query` parameter which is dictionary containing
        parameters to pass along in the API call. See the P2P API docs
        for details on parameters.
        """
        ret = list()
        ids_query = list()
        if_modified_since = format_date_time(
            mktime(datetime(2000, 1, 1).utctimetuple()))

        if not query:
            query = self.default_content_item_query

        # Pull as many items out of cache as possible
        ret = [
            self.cache.get_content_item(
                id=i, query=query) for i in ids
        ]
        assert len(ids) == len(ret)

        # Go through what we had in cache and see if we need to
        # retrieve anything
        for i in range(len(ret)):
            if ret[i] is None:
                ids_query.append({
                    "id": ids[i],
                    "if_modified_since": if_modified_since,
                })
            elif force_update:
                ids_query.append({
                    "id": ids[i],
                    "if_modified_since": format_date_time(
                        mktime(ret[i]['last_modified_time'].utctimetuple())),
                })

        if len(ids_query) > 0:
            # We can only request 25 things at a time
            # so we're gonna break up the list into batches
            max_items = 25

            # we have to use <gasp>MATH</gasp>
            num_items = len(ids_query)

            # how many batches of max_items do we have?
            num_batches = int(
                math.ceil(float(num_items) / float(max_items)))

            # make a list of indices where we should break the item list
            index_breaks = [j * max_items for j in range(num_batches)]

            # break up the items into batches of 25
            batches = [ids_query[i:i + max_items] for i in index_breaks]

            resp = list()
            for items in batches:
                multi_query = query.copy()
                multi_query['content_items'] = items

                resp += self.post_json(
                    '/content_items/multi.json', multi_query)

            new_items = list()
            remove_ids = list()
            for i in range(len(ret)):
                if ret[i] is None or force_update:
                    new_item = resp.pop(0)
                    assert ids[i] == new_item['id']
                    if new_item['status'] == 200:
                        ret[i] = new_item['body']['content_item']
                        new_items.append(new_item['body']['content_item'])
                    elif new_item['status'] == 404:
                        ret[i] = None
                        remove_ids.append(ids[i])
                    elif new_item['status'] == 304:
                        continue
                    else:
                        raise P2PException(
                            '%(status)s fetching %(id)s' % new_item)

            if len(new_items) > 0:
                for i in new_items:
                    self.cache.save_content_item(i, query=query)

            try:
                if len(remove_ids) > 0:
                    for i in remove_ids:
                        self.cache.remove_content_item(id=i)
            except NotImplementedError:
                pass

        return ret

    def update_content_item(self, payload, slug=None):
        """
        Update a content item.

        Takes a single dictionary representing the content_item to be updated.
        Refer to the P2P API docs for the content item field names.

        By default this function uses the value of the 'slug' key from the
        dictionary to perform the API call. It takes an optional `slug`
        parameter in case the dictionary does not contain a 'slug' key or if
        the dictionary contains a changed slug.
        """
        content = payload.copy()

        # Check if content_item is nested or if this is a flat data structure
        if 'content_item' in content:
            content = content['content_item'].copy()
            data = payload.copy()
        else:
            data = {'content_item': content}

        # if a slug was given, remove it from the content item
        if slug is None:
            slug = content.pop('slug')

        try:
            content.pop("web_url")
        except KeyError:
            pass

        # Now that we've manipulated the content item, update
        # the payload as well
        data['content_item'] = content

        url = "/content_items/%s.json"
        url = url % slug
        if not self.preserve_embedded_tags:
            url += "?preserve_embedded_tags=false"

        resp = self.put_json(url, data)

        try:
            self.cache.remove_content_item(slug)
        except NotImplementedError:
            pass

        return resp

    def hide_right_rail(self, slug):
        """
        Hide the right rail from an HTML story. Provide the slug
        of the content item you'd like to update.
        """
        params = {
            'custom_param_data': {'htmlstory-rhs-column-ad-enable': 'false'},
        }
        return self.update_content_item(params, slug=slug)

    def show_right_rail(self, slug):
        """
        Show the right rail on an HTML story
        """
        params = {
            'custom_param_data': {'htmlstory-rhs-column-ad-enable': 'true'},
        }
        return self.update_content_item(params, slug=slug)

    def show_to_robots(self, slug):
        """
        Add metadata to the item so it is seen by robots and remove any
        noindex and nofollow tags.
        """
        params = {
            'custom_param_data': {'metadata-robots': ''},
        }
        return self.update_content_item(params, slug=slug)

    def hide_to_robots(self, slug):
        """
        Add metadata to the item so it is hidden from robots using
        the noindex and nofollow tags.
        """
        params = {
            'custom_param_data': {'metadata-robots': 'noindex, nofollow'},
        }
        return self.update_content_item(params, slug=slug)

    def search_topics(self, name):
        """
        Searches P2P for topics starting with the given name
        """
        params = {
            'name': name,
            'name_contains': True,
        }
        return self.get("/topics.json", params)

    def add_topic(self, topic_id, slug=None):
        """
        Update a topic_id item.

        Takes a single dictionary representing the topic_id_item to be updated.
        Refer to the P2P API docs for the topic_id item field names.

        By default this function uses the value of the 'slug' key from the
        dictionary to perform the API call. It takes an optional `slug`
        parameter in case the dictionary does not contain a 'slug' key or if
        the dictionary contains a changed slug.
        """

        if slug is None:
            slug = topic_id.pop('slug')

        d = {'add_topic_ids': topic_id}

        self.put_json("/content_items/%s.json" % slug, d)
        try:
            self.cache.remove_content_item(slug)
        except NotImplementedError:
            pass

    def remove_topic(self, topic_id, slug=None):
        """
        Update a topic_id item.

        Takes a single dictionary representing the topic_id_item to be updated.
        Refer to the P2P API docs for the topic_id item field names.

        By default this function uses the value of the 'slug' key from the
        dictionary to perform the API call. It takes an optional `slug`
        parameter in case the dictionary does not contain a 'slug' key or if
        the dictionary contains a changed slug.
        """

        if slug is None:
            slug = topic_id.pop('slug')

        d = {'remove_topic_ids': topic_id}

        self.put_json("/content_items/%s.json" % slug, d)
        try:
            self.cache.remove_content_item(slug)
        except NotImplementedError:
            pass

    def create_content_item(self, payload):
        """
        Create a new content item.

        Takes a single dictionary representing the new content item.
        Refer to the P2P API docs for the content item field names.
        """
        defaults = self.content_item_defaults.copy()
        content = payload.copy()

        # Check if content_item is nested or if this is a flat data structure
        if 'content_item' in content:
            item = content['content_item'].copy()
            defaults.update(item)
            content['content_item'] = defaults
            data = content
        else:
            content = payload.copy()
            defaults.update(content)
            data = {'content_item': defaults}

        url = '/content_items.json'
        if not self.preserve_embedded_tags:
            url += "?preserve_embedded_tags=false"

        resp = self.post_json(url, data)

        return resp

    def clone_content_item(self, slug, clone_slug, keep_embeds=False, keep_relateds=False):
        """
        Clone a P2P content item into the current market

        Takes a single dict representing the content item to be cloned.
        Refer to the P2P API docs for the content item field name

        Flags keep_embeds and keep_relateds determines whether the embedded
        and/or related items will persist in the cloned object
        """
        # Extra include vars
        query = {
            "include": [
                "contributors",
                "related_items",
                "embedded_items",
                "programmed_custom_params",
                "web_url",
                "geocodes"
            ],
        }

        # Get the full fancy content item
        content_item = self.get_content_item(slug, query)

        # Datetime string format
        fmt = '%Y-%m-%d %I:%M %p %Z'

        # Format display and publish time
        display_time_string = ''
        if content_item.get('display_time'):
            display_time_string = content_item.get('display_time').strftime(fmt)

        # Format the corrections timestamp
        corrections_date = get_custom_param_value(content_item, 'corrections_date', default_value='')
        if not isinstance(corrections_date, string_types):
            corrections_date = corrections_date.strftime(fmt)

        # The story payload
        payload = {
            'slug': clone_slug,
            'title': content_item.get('title'),
            'titleline': content_item.get('titleline'),
            'kicker_id': content_item.get('kicker_id'),
            'seotitle': content_item.get('seotitle'),
            'byline': '',
            'body': content_item.get('body'),
            'dateline': content_item.get('dateline'),
            'seodescription': content_item.get('seodescription'),
            'seo_keyphrase': content_item.get('seo_keyphrase'),
            'content_item_state_code': 'working',
            'content_item_type_code': content_item.get('content_item_type_code'),
            'display_time': display_time_string,
            'product_affiliate_code': self.product_affiliate_code,
            'source_code': content_item.get('source_code'),
            'canonical_url': content_item.get("web_url"),
        }

        # Update the custom param data
        payload['custom_param_data'] = {
            'enable-content-commenting': get_custom_param_value(content_item, 'enable-content-commenting'),
            'leadart-size': get_custom_param_value(content_item, 'lead_image_size'),
            'story-summary': get_custom_param_value(content_item, 'seodescription', default_value=''),
            'article-correction-text': get_custom_param_value(content_item, 'corrections_text', default_value=''),
            'article-correction-timestamp': corrections_date,
            'snap-user-ids': get_custom_param_value(content_item, 'snap_user_ids', default_value='')
        }

        # HTML Story specific custom params
        if payload['content_item_type_code'] == 'htmlstory':
            html_params = {
                'htmlstory-rhs-column-ad-enable': get_custom_param_value(content_item, 'htmlstory-rhs-column-ad-enable'),
                'htmlstory-headline-enable': get_custom_param_value(content_item, 'htmlstory-headline-enable'),
                'htmlstory-byline-enable': get_custom_param_value(content_item, 'htmlstory-byline-enable'),
                'disable-publication-date': get_custom_param_value(content_item, 'disable-publication-date')
            }
            payload['custom_param_data'].update(html_params)

        # Get alt_thumbnail_url and old_slug for thumbnail logic below
        alt_thumbnail_url = content_item.get('alt_thumbnail_url', None)

        # Only try to update if alt_thumbnail_url is a thing
        if alt_thumbnail_url:
            # data must be nested in this odd photo_upload key
            # if source code is available then it will be placed on the payload, else it will
            # default to the current users product affiliate source code
            payload['photo_upload'] = {
                'alt_thumbnail': {
                    'url': alt_thumbnail_url,
                    "source_code": content_item.get('alt_thumb_source_id', self.source_code)
                }
            }

        if keep_embeds:
            # Compile the embedded items
            payload['embedded_items'] = []
            for item in content_item.get('embedded_items'):
                embed_item = {
                    'embeddedcontentitem_id': item['embeddedcontentitem_id'],
                    'headline': item['headline'],
                    'subheadline': item['subheadline'],
                    'brief': item['brief'],
                }
                payload['embedded_items'].append(embed_item)

        if keep_relateds:
            # Compile the related items
            payload['related_items'] = []
            for item in content_item.get('related_items'):
                related_item = {
                    'relatedcontentitem_id': item['relatedcontentitem_id'],
                    'headline': item['headline'],
                    'subheadline': item['subheadline'],
                    'brief': item['brief'],
                }
                payload['related_items'].append(related_item)

        contributors = self._get_cloned_contributors(content_item)

        if contributors:
            del payload['byline']
            payload['contributors'] = contributors

        # Clone the thing
        clone = self.create_content_item(payload)
        clone = clone.get('story', clone.get('html_story'))

        # if we have successfully cloned the content item, continue on
        if not clone.get('id'):
            raise P2PNotFound

        return clone['id']

    def _get_cloned_contributors(self, content_item):
        """
        Take a content item and remove the contributers

        This function is supposed to look at the byline in a content item and
        caclulate the contributers or free_form_contributers from them
        """
        clone_contributors = []

        # Split apart the byline string and iterate through it
        if content_item.get('byline', None):
            bylines = content_item.get('byline').split(',')
            for byline in bylines:

                # Preemptively create a freeform contributor
                byline = byline.strip()
                byline_item = {"free_form_name": byline}

                # Search the contributors array for a matching adv byline
                for contributor in content_item.get('contributors'):
                    # Wade through the nestedness
                    contributor = contributor['contributor']
                    if byline.lower() in contributor['title'].lower():
                        # If a match was found, update the entry with the staff slug
                        byline_item = {'slug': contributor['slug']}

                # Add the final result to the clone_contributors array
                clone_contributors.append(byline_item)
        return clone_contributors

    def delete_content_item(self, slug):
        """
        Delete the content item out of p2p
        """
        result = self.delete(
            '/content_items/%s.json' % slug)
        try:
            self.cache.remove_content_item(slug)
        except NotImplementedError:
            pass
        return True if b"destroyed successfully" in result else False

    def create_or_update_content_item(self, content_item):
        """
        Attempts to update a content item, if it doesn't exist, attempts to
        create it::

            create, response = p2p.create_or_update_content_item(item_dict)

        TODO: swap the tuple that is returned.
        """
        create = False
        try:
            response = self.update_content_item(content_item)
        except P2PException:
            response = self.create_content_item(content_item)
            create = True

        return (create, response)

    def junk_content_item(self, slug):
        """
        Sets a content item to junk status.
        """
        return self.update_content_item({
            'slug': slug,
            'content_item_state_code': 'junk'
        })

    def content_item_exists(self, slug):
        """
        Checks for the existance of a slug in content services
        """
        exists = True
        try:
            self.get("/content_items/%s/exists" % (slug))
        except P2PNotFound:
            exists = False
        return exists

    def get_kickers(self, params):
        """
        Retrieves all kickers for an affiliate.
        """
        return self.get("/kickers.json", params)

    def search(self, params):
        """
        Searches P2P content items based on whatever is in the mystery params dictionary.
        """
        return self.get("/content_items/search.json", params)

    def search_collections(self, search_token, limit=20, product_affiliate_code=None):
        """
        Requests a list of collections from P2P based on search term and owner.
        """
        # Make a copy of our collection defaults
        params = deepcopy(self.collection_defaults)
        # Stick this search in there
        params['search_token'] = search_token
        # Also add the results length cutoff
        params['limit'] = limit
        # And if the user has provided a product affiliate code, override that
        if product_affiliate_code:
            params['productaffiliate_code'] = product_affiliate_code
        # Make the search and return the results
        return self.get('/collections/search.json', params)['search_results']['collections']

    def get_collection(self, code, query=None, force_update=False):
        """
        Get the data for this collection. To get the items in a collection,
        use get_collection_layout.
        """
        if query is None:
            query = {'filter': self.default_filter}

        if force_update:
            data = self.get('/collections/%s.json' % code, query)
            collection = data['collection']
            self.cache.save_collection(collection, query=query)
        else:
            collection = self.cache.get_collection(code, query=query)
            if collection is None:
                data = self.get('/collections/%s.json' % code, query)
                collection = data['collection']
                self.cache.save_collection(collection, query=query)

        return collection

    def create_collection(self, data):
        """
        Create a new collection. Takes a single argument which should be a
        dictionary of collection data.

        Example:
          p2p.create_collection({
            'code': 'my_new_collection',
            'name': 'My new collection',
            'section_path': '/news/local',
            // OPTIONAL PARAMS
            'collection_type_code': 'misc',  # default 'misc'
            'last_modified_time': date,  # defaults to now
            'product_affiliate_code': 'chinews'  # default to instance setting
          })
        """
        ret = self.post_json(
            '/collections.json?id=%s' % data['code'],
            {
                'collection': {
                    'code': data['code'],
                    'name': data['name'],
                    'collectiontype_id': data.get('collection_type_id', 1),
                    'last_modified_time': data.get('last_modified_time',
                                                   datetime.utcnow()),
                    'sequence': 999
                },
                'product_affiliate_code': data.get(
                    'product_affiliate_code', self.product_affiliate_code),
                'section_path': data['section_path']
            })

        if 'collection' in ret:
            return ret['collection']
        else:
            raise P2PException(ret)

    def delete_collection(self, code):
        """
        Delete a collection
        """
        ret = self.delete(
            '/collections/%s.json' % code)
        try:
            self.cache.remove_collection(code)
            self.cache.remove_collection_layout(code)
        except NotImplementedError:
            pass
        return ret

    def override_layout(self, code, content_item_slugs):
        """
        Override Collection Layout
        """
        ret = self.put_json(
            '/collections/override_layout.json?id=%s' % code,
            {
                'items': content_item_slugs,
                'replace_layout': 'true'
            }
        )
        try:
            self.cache.remove_collection(code)
            self.cache.remove_collection_layout(code)
        except NotImplementedError:
            pass
        return ret

    def push_into_collection(self, code, content_item_slugs):
        """
        Push a list of content item slugs onto the top of a collection
        """
        # Enforce that a list of slugs is passed in (not a string)
        if not isinstance(content_item_slugs, list):
            log.warning("[P2P][push_into_collection] content_item_slugs is not a list: %s" % content_item_slugs)
            content_item_slugs = [content_item_slugs]

        ret = self.put_json(
            '/collections/prepend.json?id=%s' % code,
            {'items': content_item_slugs})
        try:
            self.cache.remove_collection(code)
            self.cache.remove_collection_layout(code)
        except NotImplementedError:
            pass
        return ret

    def suppress_in_collection(
        self,
        code,
        content_item_slugs,
        affiliates=[]
    ):
        """
        Suppress a list of slugs in the specified collection
        """
        if not affiliates:
            affiliates.append(self.product_affiliate_code)
        ret = self.put_json(
            '/collections/suppress.json?id=%s' % code,
            {'items': [{
                'slug': slug, 'affiliates': affiliates
            } for slug in content_item_slugs]})
        try:
            self.cache.remove_collection(code)
            self.cache.remove_collection_layout(code)
        except NotImplementedError:
            pass
        return ret

    def remove_from_collection(self, code, content_item_slugs):
        """
        Push a list of content item slugs onto the top of a collection
        """
        # Enforce that a list of slugs is passed in (not a string)
        if not isinstance(content_item_slugs, list):
            log.warning("[P2P][remove_from_collection] content_item_slugs is not a list: %s" % content_item_slugs)
            content_item_slugs = [content_item_slugs]

        ret = self.put_json(
            '/collections/remove_items.json?id=%s' % code,
            {'items': content_item_slugs})
        try:
            self.cache.remove_collection(code)
            self.cache.remove_collection_layout(code)
        except NotImplementedError:
            pass
        return ret

    def insert_position_in_collection(
        self,
        code,
        slug,
        affiliates=[]
    ):
        """
        Suppress a list of slugs in the specified collection
        """
        if not affiliates:
            affiliates.append(self.product_affiliate_code)
        ret = self.put_json(
            '/collections/insert.json?id=%s' % code,
            {'items': [{
                'slug': slug, 'position': 1
            }]})
        try:
            self.cache.remove_collection(code)
            self.cache.remove_collection_layout(code)
        except NotImplementedError:
            pass
        return ret

    def append_contributors_to_content_item(self, slug, contributors):
        """
        Push a list of editorial staff slugs into a content item's
        contributors array for the display of advanced bylines
        {
          "items": [
            {
              "slug": "contributor_to_append_1"
            },
            {
              "slug": "contributor_to_append_2"
            }
          ]
        }
        """
        warnings.warn('append_contributors_to_content_item will be removed in version 2.1', DeprecationWarning)
        ret = self.put_json(
            '/content_items/%s/append_contributors.json' % slug,
            {'items': contributors})
        try:
            self.cache.remove_content_item(slug)
        except NotImplementedError:
            pass
        return ret

    def remove_contributors_from_content_item(self, slug, contributors):
        """
        Pops a list of editorial staff slugs from a content item's
        contributors array
        Takes an array of slugs similar to append_contributors_to_content_item()
        """
        ret = self.put_json(
            '/content_items/%s/remove_contributors.json' % slug,
            {'items': contributors})
        try:
            self.cache.remove_content_item(slug)
        except NotImplementedError:
            pass
        return ret

    def get_content_item_revision_list(self, slug, page):
        """
        Accepts a slug and returns a list of revision dictionaries
        Page should be a dict with the key 'page' and the desired number
        """
        ret = self.get('/content_items/%s/revisions.json?page=%d' % (slug, page))
        try:
            self.cache.remove_content_item(slug)
        except NotImplementedError:
            pass
        return ret

    def get_content_item_revision_number(self, slug, number, query=None, related_items_query=None):
        """
        Accepts a slug and a revision number, returns dict with
        full content item information for that revision
        """
        if query is None:
            query = self.default_content_item_query

        if related_items_query is None:
            related_items_query = self.default_content_item_query

        content_item = self.get(
            '/content_items/%s/revisions/%d.json'
            % (slug, number), query)

        # Drop unnecessary outer layer
        content_item = content_item['content_item']

        # We have our content item, now loop through the related
        # items, build a list of content item ids, and retrieve them all
        ids = [
            item_stub['relatedcontentitem_id'] for item_stub in content_item['related_items']
        ]

        related_items = self.get_multi_content_items(
            ids, related_items_query, False)

        # now that we've retrieved all the related items, embed them into
        # the original content item dictionary to make it fancy
        for item_stub in content_item['related_items']:
            item_stub['content_item'] = None
            for item in related_items:
                if (
                    item is not None and
                    item_stub['relatedcontentitem_id'] == item['id']
                ):
                    item_stub['content_item'] = item

        try:
            self.cache.remove_content_item(slug)
        except NotImplementedError:
            pass
        return content_item

    def push_into_content_item(self, slug, content_item_slugs):
        """
        Push a list of content item slugs onto the top of the related
        items list for a content item
        """
        ret = self.put_json(
            '/content_items/prepend_related_items.json?id=%s' % slug,
            {'items': content_item_slugs})
        try:
            self.cache.remove_content_item(slug)
        except NotImplementedError:
            pass
        return ret

    def push_embed_into_content_item(self, slug, content_item_slugs, size="S"):
        """
        Push a list of content item slugs into embedded items list

        Accepts a list of slugs and an optional size, which will be applied to
        all embeds.

            client.push_embed_into_content_item(['slug-1', 'slug-2', 'slug-3'])

            client.push_embed_into_content_item(
                ['slug-1', 'slug-2', 'slug-3'],
                size='L'
            )

        Also accepts a list of dictionaries that provide a slug and custom size
        for each embed.

            client.push_embed_into_content_item([
                dict(slug='slug-1', size='S'),
                dict(slug='slug-2', size='L'),
                dict(slug='slug-3', size='L'),
            ])
        """

        items = []
        for i, ci in enumerate(content_item_slugs):
            if isinstance(ci, str):
                d = dict(slug=ci, contentitem_size=size, position=i)
                items.append(d)
            elif isinstance(ci, dict):
                d = dict(
                    slug=ci['slug'],
                    contentitem_size=ci.get('size', size),
                    position=i
                )
                items.append(d)
            else:
                raise ValueError("content_item_slugs are bad data")
        ret = self.put_json(
            '/content_items/append_embedded_items.json?id=%s' % slug,
            {'items': items}
        )
        try:
            self.cache.remove_content_item(slug)
        except NotImplementedError:
            pass
        return ret

    def remove_from_content_item(self, slug, content_item_slugs):
        """
        Removes related items from a content item, accepts slug of content item
        and list of one or more related item slugs
        """
        ret = self.put_json(
            '/content_items/remove_related_items.json?id=%s' % slug,
            {'items': content_item_slugs})
        try:
            self.cache.remove_content_item(slug)
        except NotImplementedError:
            pass
        return ret

    def remove_embed_from_content_item(self, slug, content_item_slugs):
        """
        Removes embed items from a content item, accepts slug of content item
        and list of one or more related item slugs
        """
        ret = self.put_json(
            '/content_items/remove_embedded_items.json?id=%s' % slug,
            {'items': content_item_slugs})
        try:
            self.cache.remove_content_item(slug)
        except NotImplementedError:
            pass
        return ret

    def insert_into_content_item(self, slug, content_item_slugs, position=1):
        """
        Insert a list of content item slugs into the related items list for
        a content item, starting at the specified position
        """
        ret = self.put_json(
            '/content_items/insert_related_items.json?id=%s' % slug,
            {'items': [{
                'slug': content_item_slugs[i], 'position': position + i
            } for i in range(len(content_item_slugs))]})
        try:
            self.cache.remove_content_item(slug)
        except NotImplementedError:
            pass
        return ret

    def append_into_content_item(self, slug, content_item_slugs):
        """
        Convenience function to append a list of content item slugs to the end
        of the related items list for a content item
        """
        ci = self.get_content_item(slug)
        ret = self.insert_into_content_item(
            slug, content_item_slugs, position=(len(ci['related_items']) + 1))
        try:
            self.cache.remove_content_item(slug)
        except NotImplementedError:
            pass
        return ret

    def get_collection_layout(self, code, query=None, force_update=False):
        if not query:
            query = {
                'include': 'items',
                'filter': self.default_filter
            }

        if force_update:
            resp = self.get('/current_collections/%s.json' % code, query)
            collection_layout = resp['collection_layout']
            collection_layout['code'] = code  # response is missing this
            self.cache.save_collection_layout(collection_layout, query=query)
        else:
            collection_layout = self.cache.get_collection_layout(
                code, query=query)
            if collection_layout is None:
                resp = self.get('/current_collections/%s.json' % code, query)
                collection_layout = resp['collection_layout']
                collection_layout['code'] = code  # response is missing this
                self.cache.save_collection_layout(
                    collection_layout, query=query)

        return collection_layout

    def get_fancy_collection(
        self,
        code,
        with_collection=False,
        limit_items=25,
        content_item_query=None,
        collection_query=None,
        include_suppressed=False,
        force_update=False
    ):
        """
        Make a few API calls to fetch all possible data for a collection
        and its content items. Returns a collection layout with
        extra 'collection' key on the layout, and a 'content_item' key
        on each layout item.
        """
        collection_layout = self.get_collection_layout(
            code, query=collection_query, force_update=force_update)

        if with_collection:
            # Do we want more detailed data about the collection?
            collection = self.get_collection(
                code, query=collection_query, force_update=force_update)

            collection_layout['collection'] = collection

        if limit_items:
            # We're only going to fetch limit_items number of things
            # so cut out the extra items in the content_layout
            collection_layout['items'] = \
                collection_layout['items'][:limit_items]

        # Process the list of collection layout items to gather ids to fetch,
        # and to remove suppressed items, if necessary.
        content_item_ids = list()
        remove_these = list()
        for ci in collection_layout['items']:
            if not include_suppressed and float(ci['suppressed']) > 0:
                remove_these.append(ci)
            else:
                content_item_ids.append(ci['contentitem_id'])

        # If we're not including suppressed items, remove them from the data
        if not include_suppressed:
            for ci in remove_these:
                collection_layout['items'].remove(ci)

        # Retrieve all the content_items, 25 at a time
        content_items = self.get_multi_content_items(
            content_item_ids, query=content_item_query,
            force_update=force_update)

        # Loop through the collection items and add the corresponding content
        # item data.
        for ci in collection_layout['items']:
            for ci2 in content_items:
                if ci['contentitem_id'] == ci2['id']:
                    ci['content_item'] = ci2
                    break

        return collection_layout

    def get_fancy_content_item(
        self,
        slug,
        query=None,
        related_items_query=None,
        force_update=False
    ):
        if query is None:
            query = deepcopy(self.default_content_item_query)
            query['include'].append('related_items')

        if related_items_query is None:
            related_items_query = self.default_content_item_query

        content_item = self.get_content_item(
            slug, query, force_update=force_update)

        # We have our content item, now loop through the related
        # items, build a list of content item ids, and retrieve them all
        ids = [item_stub['relatedcontentitem_id']
               for item_stub in content_item['related_items']]

        related_items = self.get_multi_content_items(
            ids, related_items_query, force_update=force_update)

        # now that we've retrieved all the related items, embed them into
        # the original content item dictionary to make it fancy
        for item_stub in content_item['related_items']:
            item_stub['content_item'] = None
            for item in related_items:
                if (
                    item is not None and
                    item_stub['relatedcontentitem_id'] == item['id']
                ):
                    item_stub['content_item'] = item

        return content_item

    def get_section(self, path, query=None, force_update=False):
        if query is None:
            query = {
                'section_path': path,
                'product_affiliate_code': self.product_affiliate_code,
                'include': 'default_section_path_collections'
            }
        if force_update:
            data = self.get('/sections/show_collections.json', query)
            section = data
            self.cache.save_section(path, section, query)
        else:
            section = self.cache.get_section(path, query)
            if section is None:
                data = self.get('/sections/show_collections.json', query)
                section = data
                self.cache.save_section(path, section, query)

        return section

    def get_section_configs(self, path, query=None, force_update=False):
        if query is None:
            query = {
                'section_path': path,
                'product_affiliate_code': self.product_affiliate_code,
                'webapp_name': self.webapp_name
            }
        if force_update:
            data = self.get('/sections/show_configs.json', query)
            section = data
            self.cache.save_section_configs(path, section, query)
        else:
            section = self.cache.get_section_configs(path, query)
            if section is None:
                data = self.get('/sections/show_configs.json', query)
                section = data
                self.cache.save_section_configs(path, section, query)

        return section

    def get_fancy_section(self, path, force_update=False):
        section = self.get_section(path, force_update)
        config = self.get_section_configs(path, force_update)
        collections = list()
        for c in section['results']['default_section_path_collections']:
            collections.append({
                'collection_type_code': c['collection_type_code'],
                'name': c['name'],
                'collection': self.get_fancy_collection(c['code'])
            })
        fancy_section = config['results']['section_config']
        fancy_section['collections'] = collections
        fancy_section['path'] = path
        return fancy_section

    def get_nav(self, collection_code, domain=None):
        """
        get a simple dictionary of text and links for a navigation collection
        """
        nav = list()
        domain = domain.replace(
            'http://', '').replace('https://', '').replace('/', '')
        top_level = self.get_collection_layout(collection_code)
        for item in top_level['items']:
            fancy_item = self.get_fancy_content_item(item['slug'])
            if 'url' not in fancy_item:
                raise
            sub_nav = list()
            for sub_item in fancy_item['related_items']:
                if 'url' in sub_item['content_item']:
                    url = sub_item['content_item']['url']
                elif 'web_url' in sub_item['content_item']:
                    url = sub_item['content_item']['web_url']
                else:
                    raise

                if not url.startswith('http'):
                    url = 'http://' + domain + url

                sub_nav.append({
                    'text': sub_item['headline'] or
                    sub_item['content_item']['title'],
                    'url': url,
                    'slug': sub_item['slug']
                })
            if fancy_item['url'].startswith('http'):
                url = fancy_item['url']
                path = url[url.find('/') + 1:url.rfind('/')]
            else:
                url = 'http://' + domain + fancy_item['url']
                path = url[url.find('/', 7) + 1:url.rfind('/')]
            nav.append({
                'text': fancy_item['title'],
                'url': url,
                'slug': fancy_item['slug'],
                'nav': sub_nav,
                'path': path
            })
        return nav

    def get_source_product_affiliates(self, min_date='', max_date='', page=1):
        """
        Retrieves one or more product affiliate sources that have
        been modified within a designated date range.
        Why a date range?  Who knows.

        Dates must be of the format: YYYY-MM-DDTHH:MM:SSZ
        """

        # Default max_date to today if non given
        if not max_date:
            max_date = date.today().strftime("%Y-%m-%dT%I:%M:%S%Z")

        # Default min_date to the beginning of the epoch (1970)
        if not min_date:
            epoch = datetime.utcfromtimestamp(0)
            min_date = epoch.strftime("%Y-%m-%dT%I:%M:%S%Z")

        params = {
            'page': page,
            'minimum_date': min_date,
            'maximum_date': max_date
        }

        return self.get("/source_product_affiliates/multi.json", params)

    def get_product_affiliates(self, name='', code=''):
        """
        Retrieves one or more affiliate source codes.
        The Content Services endpoint takes either 'code' or 'name'
        as arguments but not both.
        """

        if name and name != 'all':
            # If a name is specified, use it
            params = {
                'name': str(name)
            }
        elif name and name == 'all':
            # Special case.  If name is "all" get everything
            params = {
                'name': ''
            }
        elif code:
            # If there is a code specified, use it instead of name
            params = {
                'code': str(code)
            }
        elif not name and not code:
            # If the args are empty, get the defualt product affiliate info
            params = {
                'code': self.product_affiliate_code
            }

        return self.get("/product_affiliates/multi.json", params)

    # Utilities
    def http_headers(self, content_type=None, if_modified_since=None):
        h = {'Authorization': 'Bearer %(P2P_API_KEY)s' % self.config}
        if content_type is not None:
            h['content-type'] = content_type
        if type(if_modified_since) == datetime:
            h['If-Modified-Since'] = format_date_time(
                mktime(if_modified_since.utctimetuple()))
        elif if_modified_since is not None:
            h['If-Modified-Since'] = if_modified_since
        return h

    def _check_for_errors(self, resp, req_url):
        """
        Parses the P2P response, scanning and raising for exceptions. When an
        exception is raised, its message will contain the response url, a curl
        string of the request and a dictionary of response data.
        """
        curl = utils.request_to_curl(resp.request)

        request_log = {
            'REQ_URL': req_url,
            'REQ_HEADERS': self.http_headers(),
            'RESP_URL': resp.url,
            'STATUS': resp.status_code,
            'RESP_BODY': resp.content,
            'RESP_HEADERS': resp.headers,
            # The time taken between sending the first byte of
            # the request and finishing parsing the response headers
            'SECONDS_ELAPSED': resp.elapsed.total_seconds()
        }

        if self.debug:
            log.debug("[P2P][RESPONSE] %s" % request_log)
        if resp.history:
            # ok, we got redirected somewhere, lets make sure that we aren't being.
            # redirected to the login page
            if len(resp.history) == 1:
                redirected_page = resp.history[0]
                location = redirected_page.headers.get('location', '')
                if 'core' in location:
                    if location.endswith("/login"):
                        raise P2PRedirectedToLogin(resp.url, request_log, curl)

        if resp.status_code >= 500:
            response_text = resp.text
            try:
                if u'ORA-00001: unique constraint' in response_text:
                    raise P2PUniqueConstraintViolated(
                        resp.url, request_log, curl)
                elif u'incompatible encoding regexp match' in response_text:
                    raise P2PEncodingMismatch(resp.url, request_log, curl)
                elif u'unknown attribute' in response_text:
                    raise P2PUnknownAttribute(resp.url, request_log, curl)
                elif u"Invalid access definition" in response_text:
                    raise P2PInvalidAccessDefinition(
                        resp.url, request_log, curl)
                elif u"solr.tila.trb" in response_text:
                    raise P2PSearchError(resp.url, request_log, curl)
                elif u"Request Timeout" in response_text:
                    raise P2PTimeoutError(resp.url, request_log, curl)
                elif u'Duplicate entry' in response_text:
                    raise P2PUniqueConstraintViolated(
                        resp.url, request_log, curl)
                elif (u'Failed to upload image to the photo service'
                        in response_text):
                    raise P2PPhotoUploadError(resp.url, request_log, curl)
                elif u"This file type is not supported" in response_text:
                    raise P2PInvalidFileType(resp.url, request_log, curl)
                elif re.search(r"The URL (.*) does not exist", response_text):
                    raise P2PFileURLNotFound(resp.url, request_log)

                data = resp.json()  # noqa

            except ValueError:
                pass
            raise P2PException(resp.url, request_log, curl)
        elif resp.status_code == 404:
            raise P2PNotFound(resp.url, request_log, curl)
        elif resp.status_code >= 400:
<<<<<<< HEAD

            if u'{"slug":["has already been taken"]}' in resp.content:
=======
            if u'{"slug":["has already been taken"]}' in resp.text:
>>>>>>> e3964173
                raise P2PSlugTaken(resp.url, request_log, curl)
            elif u'{"code":["has already been taken"]}' in resp.text:
                raise P2PSlugTaken(resp.url, request_log, curl)
            elif resp.status_code == 403:
                raise P2PForbidden(resp.url, request_log, curl)
            elif resp.status_code == 429:
                raise P2PThrottled(resp.url, request_log, curl)
            try:
                resp.json()
            except ValueError:
                pass
            raise P2PException(resp.content, request_log, curl)
        return request_log

    @retry(P2PRetryableError)
    def get(self, url, query=None, if_modified_since=None):
        if query is not None:
            url += '?' + utils.dict_to_qs(query)

        resp = self.s.get(
            self.config['P2P_API_ROOT'] + url,
            headers=self.http_headers(if_modified_since=if_modified_since),
            verify=True
        )

        # Log the request curl if debug is on
        if self.debug:
            log.debug("[P2P][GET] %s" % utils.request_to_curl(resp.request))
        # If debug is off, store a light weight log
        else:
            log.debug("[P2P][GET] %s" % url)

        resp_log = self._check_for_errors(resp, url)

        # The API returns "Content item exists" when the /exists endpoint is called
        # causing everything to go bonkers, Why do you do this!!!
        if resp.content == b"Content item exists":
            return resp.content

        try:
            ret = utils.parse_response(resp.json())
            if 'ETag' in resp.headers:
                ret['etag'] = resp.headers['ETag']
            if 'X-Total-Hits' in resp.headers:
                ret['total-hits'] = resp.headers['X-Total-Hits']
            return ret
        except ValueError:
            log.error('[P2P][GET] JSON VALUE ERROR ON SUCCESSFUL RESPONSE %s' % resp_log)
            raise

    @retry(P2PRetryableError)
    def delete(self, url):
        resp = self.s.delete(
            self.config['P2P_API_ROOT'] + url,
            headers=self.http_headers(),
            verify=True)

        # Log the request curl if debug is on
        if self.debug:
            log.debug("[P2P][DELETE] %s" % utils.request_to_curl(resp.request))
        # If debug is off, store a light weight log
        else:
            log.debug("[P2P][DELETE] %s" % url)

        self._check_for_errors(resp, url)
        return utils.parse_response(resp.content)

    @retry(P2PRetryableError)
    def post_json(self, url, data):
        payload = json.dumps(utils.parse_request(data))
        resp = self.s.post(
            self.config['P2P_API_ROOT'] + url,
            data=payload,
            headers=self.http_headers('application/json'),
            verify=True
        )

        # Log the request curl if debug is on
        if self.debug:
            log.debug("[P2P][POST] %s" % utils.request_to_curl(resp.request))
        # If debug is off, store a light weight log
        else:
            log.debug("[P2P][POST] %s" % url)

        resp_log = self._check_for_errors(resp, url)

        if resp.content == "" and resp.status_code < 400:
            return {}
        else:
            try:
                return utils.parse_response(resp.json())
            except Exception:
                log.error('[P2P][POST] EXCEPTION IN JSON PARSE: %s' % resp_log)
                raise

    @retry(P2PRetryableError)
    def put_json(self, url, data):
        payload = json.dumps(utils.parse_request(data))
        resp = self.s.put(
            self.config['P2P_API_ROOT'] + url,
            data=payload,
            headers=self.http_headers('application/json'),
            verify=True
        )

        # Log the request curl if debug is on
        if self.debug:
            log.debug("[P2P][PUT] %s" % utils.request_to_curl(resp.request))
        # If debug is off, store a light weight log
        else:
            log.debug("[P2P][PUT] %s" % url)

        resp_log = self._check_for_errors(resp, url)

        if resp.text == "" and resp.status_code < 400:
            return {}
        else:
            try:
                return utils.parse_response(resp.json())
            except Exception:
                log.error('[P2P][POST] EXCEPTION IN JSON PARSE: %s' % resp_log)
                raise<|MERGE_RESOLUTION|>--- conflicted
+++ resolved
@@ -1478,12 +1478,8 @@
         elif resp.status_code == 404:
             raise P2PNotFound(resp.url, request_log, curl)
         elif resp.status_code >= 400:
-<<<<<<< HEAD
 
             if u'{"slug":["has already been taken"]}' in resp.content:
-=======
-            if u'{"slug":["has already been taken"]}' in resp.text:
->>>>>>> e3964173
                 raise P2PSlugTaken(resp.url, request_log, curl)
             elif u'{"code":["has already been taken"]}' in resp.text:
                 raise P2PSlugTaken(resp.url, request_log, curl)
